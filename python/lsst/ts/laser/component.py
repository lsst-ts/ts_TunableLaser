import csv
import serial
from types import SimpleNamespace


class LaserComponent:
<<<<<<< HEAD
    def __init__(self,port:str):
        self.serial = serial.Serial(port=port or None, baudrate=19200)
=======
    def __init__(self,port):
        self.serial = serial.Serial(port=port or None, baudrate=19200, timeout=5)
>>>>>>> a0b50ec9
        self.CPU8000 = SimpleNamespace(name="CPU8000",id=16,power=None, current=None,
                                       read_power=self._read_cpu8000_power,read_current=self._read_cpu8000_current)
        self.M_CPU800 = SimpleNamespace(
            name="M_CPU800",id=[17,18],power=None,current=None,configuration=None,energy=None,
            frequency_divider=None, burst_pulse_left=None, qsw_adjustment_output_delay=None, repetition_rate=None,
            synchronization_mode=None, burst_length=None, read_power=self._read_m_cpu800_power,
            read_current=self._read_m_cpu800_current, read_configuration=self._read_m_cpu800_configuration,
            set_configuration=self._set_m_cpu800_configuration, read_energy=self._read_m_cpu800_energy,
            read_frequency_divider=self._read_m_cpu800_frequency_divider,
            set_frequency_divider=self._set_m_cpu800_frequency_divider,
            read_burst_pulse_left=self._read_m_cpu800_burst_pulse_left,
            read_qsw_adjustment_output_delay=self._read_m_cpu800_qsw_adjustment_output_delay,
            read_repetition_rate=self._read_m_cpu800_repetition_rate,
            read_synchronization_mode=self._read_m_cpu800_synchronization_mode)
        self.llPKMu = SimpleNamespace(name="11PKMu ", id=54, power=None, read_power=self._read_11pkmu_power)
        self.MaxiOPG = SimpleNamespace(
            name="MaxiOPG", id=31, wavelength=None, configuration=None, read_wavelength=self._read_maxiopg_wavelength,
            set_wavelength=self._set_maxiopg_wavelength, read_configuration=self._read_maxiopg_configuration,
            set_configuration=self._set_maxiopg_wavelength)
        self.TK6 = SimpleNamespace(
            name="TK6", id=44, temperature=None, set_temperature=None,
            read_temperature=self._read_tk6_display_temperature, read_set_temperature=self._read_tk6_set_temperature,
            set_set_temperature=self._set_tk6_set_temperature)
        self.HV40W = SimpleNamespace(name="HV40W", id=41,hv_voltage=None, read_hv_voltage=self._read_hv40w_hv_voltage)
        self.DelayLin = SimpleNamespace(
            name="DelayLin", id=40, error_code=None, read_error_code=self._read_delaylin_error_code)
        self.MiniOPG = SimpleNamespace(
            name="MiniOPG",id=56, error_code=None, read_error_code=self._read_miniopg_error_code)
        self.LDCO48BP = SimpleNamespace(
            name="LDCO48BP", id=30, temperature=None, read_temperature=self._read_ldco48bp_display_temperature)
        self.M_LDCO48 = SimpleNamespace(
            name="M_LDCO48", id=33, temperature=None, read_temperature=self._read_m_ldco48_display_temperature)
        self._register_dictionary = {
            "Power": "power", "Display Current": "current", "Continuous / Burst mode / Trigger burst": "configuration",
            "Output Energy level": "energy", "Frequency divider": "frequency_divider",
            "Burst pulses to go": "burst_pulse_left", "QSW Adjustment output delay": "qsw_adjustment_output_delay",
            "Repetition rate": "repetition_rate", "Synchronization mode": "synchronization_mode",
            "Burst length": "burst_mode", "WaveLength": "wavelength", "Configuration": "configuration",
            "Display temperature": "temperature", "Set temperature": "set_temperature", "HV voltage": "hv_voltage",
            "Error Code": "error_code"}

    def _read_module_register(self, name, module_id, register):
        self.serial.write(b"/{}/{}/{}\r".decode('ascii').format(name, module_id, register).encode('ascii'))
        reply = self.serial.read_until(b"\x03")
        reply = self._check_errors(reply)
        reply = self._parse_reply(reply)
        setattr(getattr(self, name), "{}".format(self._register_dictionary[register]), reply)

    def _read_cpu8000_power(self):
        self._read_module_register(self.CPU8000.name, self.CPU8000.id, "Power")

    def _read_cpu8000_current(self):
        self._read_module_register(self.CPU8000.name, self.CPU8000.id, "Display Current")

    def _read_m_cpu800_power(self):
        self._read_module_register(self.M_CPU800.name,self.M_CPU800.id[0],"Power")

    def _read_m_cpu800_current(self):
        self._read_module_register(self.M_CPU800.name,self.M_CPU800.id[0],"Display Current")

    def _read_m_cpu800_configuration(self):
        raise Exception('Broken')
        self._read_module_register(self.M_CPU800.name,self.M_CPU800.id[1], "Continuous/ Burst mode/ Trigger burst")

    def _set_m_cpu800_configuration(self,configuration):
        raise Exception('Broken')
        if configuration in ['Continuous','Burst Mode', 'Trigger Burst']:
            self.serial.write(b"/{0}/{1}/{2}/{3}\r".decode('ascii').format(self.M_CPU800.name, self.M_CPU800.id[1],
                                                "Continuous/Burst mode/Trigger burst", configuration).encode('ascii'))
            reply = self.serial.read_until(b"\x03")
            reply = self._check_errors(reply)
        else:
            raise ValueError("Value not in accepted values list")

    def _read_m_cpu800_energy(self):
        self._read_module_register(self.M_CPU800.name,self.M_CPU800.id[1],"Output Energy level")

    def _read_m_cpu800_frequency_divider(self):
        self._read_module_register(self.M_CPU800.name, self.M_CPU800.id[1], "Frequency divider")

    def _set_m_cpu800_frequency_divider(self, frequency_divider):
        if int(frequency_divider) in range(1,5001):
            self.serial.write(b"/{0}/{1}/{2}/{3}\r".decode('ascii').format(
                self.M_CPU800.name, self.M_CPU800.id[1], "Frequency Divider", frequency_divider).encode('ascii'))
        else:
            raise ValueError("argument not in accepted values range")

    def _read_m_cpu800_burst_pulse_left(self):
        self._read_module_register(self.M_CPU800.name, self.M_CPU800.id[1], "Burst pulses to go")

    def _read_m_cpu800_qsw_adjustment_output_delay(self):
        self._read_module_register(self.M_CPU800.name, self.M_CPU800.id[1], "QSW Adjustment output delay")

    def _read_m_cpu800_repetition_rate(self):
        self._read_module_register(self.M_CPU800.name, self.M_CPU800.id[1], "Repetition rate")

    def _read_m_cpu800_synchronization_mode(self):
        self._read_module_register(self.M_CPU800.name, self.M_CPU800.id[1], "Synchronization mode")

    def _read_m_cpu800_burst_mode(self):
        self._read_module_register(self.M_CPU800.name, self.M_CPU800.id[1], "Burst length")

    def _read_11pkmu_power(self):
        raise Exception('Broken')
        self._read_module_register(self.llPKMu.name, self.llPKMu.id, "Power")

    def _read_maxiopg_wavelength(self):
        self._read_module_register(self.MaxiOPG.name, self.MaxiOPG.id, "WaveLength")

    def _set_maxiopg_wavelength(self, wavelength):
        if wavelength in range(250, 1000):
            self.serial.write(b"/{0}/{1}/{2}/{3}\r".decode('ascii').format(self.MaxiOPG.name, self.MaxiOPG.id,
                                                                           "WaveLength", wavelength).encode('ascii'))
        else:
            raise ValueError("Wavelength outside of accepted range")

    def _read_maxiopg_configuration(self):
        self._read_module_register(self.MaxiOPG.name, self.MaxiOPG.id, "Configuration")

    def _set_maxiopg_configuration(self, configuration):
        if configuration in ["Det", "No SCU", "SCU", "F1 SCU", "F2 SCU", "F1 No SCU", "F2 No SCU"]:
            self.serial.write(b"/{0}/{1}/{2}/{3}\r".decode('ascii').format(self.MaxiOPG.name, self.MaxiOPG.id,
                                                                           "Configuration", configuration).
                              encode('ascii'))
        else:
            raise ValueError("Configuration not in accepted values")

    def _read_tk6_display_temperature(self):
        self._read_module_register(self.TK6.name, self.TK6.id, "Display temperature")

    def _read_tk6_set_temperature(self):
        self._read_module_register(self.TK6.name, self.TK6.id, "Set temperature")

    def _set_tk6_set_temperature(self, set_temperature):
        self.serial.write(b"/{0}/{1}/{2}/{3}\r".decode('ascii').format(self.TK6.name, self.TK6.id, "Set temperature",
                                                                       set_temperature).encode('ascii'))

    def _read_hv40w_hv_voltage(self):
        raise Exception('Broken')
        self._read_module_register(self.HV40W.name, self.HV40W, "HV voltage")

    def _read_delaylin_error_code(self):
        self._read_module_register(self.DelayLin.name, self.DelayLin.id, "Error Code")

    def _read_miniopg_error_code(self):
        self._read_module_register(self.MiniOPG.name, self.MiniOPG.id, "Error Code")

    def _read_ldco48bp_display_temperature(self):
        self._read_module_register(self.LDCO48BP.name, self.LDCO48BP.id, "Display temperature")

    def _read_m_ldco48_display_temperature(self):
        self._read_module_register(self.M_LDCO48.name, self.M_LDCO48.id, "Display temperature")

    def _check_errors(self, reply):
        if reply.decode('ascii').startswith("'''"):
            raise Exception(reply.decode('ascii'))
        else:
            return reply

    def _parse_reply(self, reply):
        reply = reply.decode('ascii').strip('\r\n\x03')
        return reply


def main():
    lc = LaserComponent("/dev/ttyACM0")
    lc.CPU8000.read_power()
    lc.CPU8000.read_current()
    lc.M_CPU800.read_power()
    lc.M_CPU800.read_current()
    # lc.M_CPU800.read_configuration()
    lc.M_CPU800.read_energy()
    lc.M_CPU800.read_frequency_divider()
    lc.M_CPU800.read_burst_pulse_left()
    lc.M_CPU800.read_qsw_adjustment_output_delay()
    lc.M_CPU800.read_repetition_rate()
    lc.M_CPU800.read_synchronization_mode()
    # lc.llPKMu.read_power()
    lc.MaxiOPG.read_wavelength()
    lc.MaxiOPG.read_configuration()
    lc.TK6.read_temperature()
    lc.TK6.read_set_temperature()
    # lc.HV40W.read_hv_voltage()
    lc.DelayLin.read_error_code()
    lc.MiniOPG.read_error_code()
    lc.LDCO48BP.read_temperature()
    lc.M_LDCO48.read_temperature()

    print(lc.CPU8000.power)
    print(lc.CPU8000.current)
    print(lc.M_CPU800.power)
    print(lc.M_CPU800.current)
    print(lc.M_CPU800.configuration)
    print(lc.M_CPU800.energy)
    print(lc.M_CPU800.frequency_divider)
    print(lc.M_CPU800.burst_pulse_left)
    print(lc.M_CPU800.qsw_adjustment_output_delay)
    print(lc.M_CPU800.repetition_rate)
    print(lc.M_CPU800.synchronization_mode)
    print(lc.llPKMu.power)
    print(lc.MaxiOPG.wavelength)
    print(lc.MaxiOPG.configuration)
    print(lc.TK6.temperature)
    print(lc.TK6.set_temperature)
    print(lc.HV40W.hv_voltage)
    print(lc.DelayLin.error_code)
    print(lc.MiniOPG.error_code)
    print(lc.LDCO48BP.temperature)
    print(lc.M_LDCO48.temperature)


if __name__ == '__main__':
    main()<|MERGE_RESOLUTION|>--- conflicted
+++ resolved
@@ -4,13 +4,8 @@
 
 
 class LaserComponent:
-<<<<<<< HEAD
-    def __init__(self,port:str):
-        self.serial = serial.Serial(port=port or None, baudrate=19200)
-=======
     def __init__(self,port):
         self.serial = serial.Serial(port=port or None, baudrate=19200, timeout=5)
->>>>>>> a0b50ec9
         self.CPU8000 = SimpleNamespace(name="CPU8000",id=16,power=None, current=None,
                                        read_power=self._read_cpu8000_power,read_current=self._read_cpu8000_current)
         self.M_CPU800 = SimpleNamespace(
